<<<<<<< HEAD
"""
Component to integrate with wattbox.

For more details about this component, please refer to
https://github.com/eseglem/hass-wattbox/
"""
import logging
from datetime import datetime
from functools import partial
from typing import Final, List

import homeassistant.helpers.config_validation as cv
import voluptuous as vol
from homeassistant.const import (
    CONF_HOST,
    CONF_NAME,
    CONF_PASSWORD,
    CONF_PORT,
    CONF_RESOURCES,
    CONF_SCAN_INTERVAL,
    CONF_USERNAME,
)
from homeassistant.core import HomeAssistant
from homeassistant.helpers import discovery
from homeassistant.helpers.dispatcher import async_dispatcher_send
from homeassistant.helpers.event import async_track_time_interval
from homeassistant.helpers.typing import ConfigType

from .const import (
    BINARY_SENSOR_TYPES,
    DEFAULT_NAME,
    DEFAULT_PASSWORD,
    DEFAULT_PORT,
    DEFAULT_SCAN_INTERVAL,
    DEFAULT_USER,
    DOMAIN,
    DOMAIN_DATA,
    PLATFORMS,
    SENSOR_TYPES,
    STARTUP,
    TOPIC_UPDATE,
)

REQUIREMENTS: Final[List[str]] = ["pywattbox>=0.5.0"]

_LOGGER = logging.getLogger(__name__)

ALL_SENSOR_TYPES: Final[List[str]] = [*BINARY_SENSOR_TYPES.keys(), *SENSOR_TYPES.keys()]

WATTBOX_HOST_SCHEMA = vol.Schema(
    {
        vol.Required(CONF_HOST): cv.string,
        vol.Optional(CONF_PORT, default=DEFAULT_PORT): int,
        vol.Optional(CONF_USERNAME, default=DEFAULT_USER): cv.string,
        vol.Optional(CONF_PASSWORD, default=DEFAULT_PASSWORD): cv.string,
        vol.Optional(CONF_NAME, default=DEFAULT_NAME): cv.string,
        vol.Optional(CONF_RESOURCES, default=ALL_SENSOR_TYPES): vol.All(
            cv.ensure_list, [vol.In(ALL_SENSOR_TYPES)]
        ),
        vol.Optional(CONF_SCAN_INTERVAL, default=DEFAULT_SCAN_INTERVAL): cv.time_period,
    }
)

CONFIG_SCHEMA = vol.Schema(
    {
        DOMAIN: vol.All(cv.ensure_list, [WATTBOX_HOST_SCHEMA]),
    },
    extra=vol.ALLOW_EXTRA,
)


async def async_setup(hass: HomeAssistant, config: ConfigType) -> bool:
    """Set up this component."""
    _LOGGER.info(STARTUP)

    hass.data[DOMAIN_DATA] = {}

    for wattbox_host in config[DOMAIN]:
        _LOGGER.debug(repr(wattbox_host))
        # Create DATA dict
        host = wattbox_host.get(CONF_HOST)
        password = wattbox_host.get(CONF_PASSWORD)
        port = wattbox_host.get(CONF_PORT)
        username = wattbox_host.get(CONF_USERNAME)
        name = wattbox_host.get(CONF_NAME)

        if port in (22, 23):
            _LOGGER.debug("Importing IP Wattbox")
            from pywattbox.ip_wattbox import async_create_ip_wattbox

            _LOGGER.debug("Creating IP WattBox")
            hass.data[DOMAIN_DATA][name] = await async_create_ip_wattbox(
                host=host, user=username, password=password, port=port
            )
        else:
            _LOGGER.debug("Importing HTTP Wattbox")
            from pywattbox.http_wattbox import async_create_http_wattbox

            _LOGGER.debug("Creating HTTP WattBox")
            hass.data[DOMAIN_DATA][name] = await async_create_http_wattbox(
                host=host, user=username, password=password, port=port
            )

        # Load platforms
        for platform in PLATFORMS:
            # Get platform specific configuration
            hass.async_create_task(
                discovery.async_load_platform(
                    hass, platform, DOMAIN, wattbox_host, config
                )
            )

        # Use the scan interval to trigger updates
        scan_interval = wattbox_host.get(CONF_SCAN_INTERVAL)
        async_track_time_interval(
            hass, partial(update_data, hass=hass, name=name), scan_interval
        )

    # Extra logging to ensure the right outlets are set up.
    _LOGGER.debug(", ".join([str(v) for _, v in hass.data[DOMAIN_DATA].items()]))
    _LOGGER.debug(repr(hass.data[DOMAIN_DATA]))
    for _, wattbox in hass.data[DOMAIN_DATA].items():
        _LOGGER.debug("%s has %s outlets", wattbox, len(wattbox.outlets))
        for outlet in wattbox.outlets:
            _LOGGER.debug("Outlet: %s - %s", outlet, repr(outlet))

    return True


async def update_data(_dt: datetime, hass: HomeAssistant, name: str) -> None:
    """Update data."""

    # This is where the main logic to update platform data goes.
    try:
        await hass.data[DOMAIN_DATA][name].async_update()
        _LOGGER.debug(
            "Updated: %s - %s",
            hass.data[DOMAIN_DATA][name],
            repr(hass.data[DOMAIN_DATA][name]),
        )
        # Send update to topic for entities to see
        async_dispatcher_send(hass, TOPIC_UPDATE.format(DOMAIN, name))
    except Exception as error:
        _LOGGER.error("Could not update data - %s", error)
=======
"""
Component to integrate with wattbox.

For more details about this component, please refer to
https://github.com/eseglem/hass-wattbox/
"""
import logging
import os
from datetime import datetime
from functools import partial
from typing import Final, List

import homeassistant.helpers.config_validation as cv
import voluptuous as vol
from homeassistant.const import (
    CONF_HOST,
    CONF_NAME,
    CONF_PASSWORD,
    CONF_PORT,
    CONF_RESOURCES,
    CONF_SCAN_INTERVAL,
    CONF_USERNAME,
)
from homeassistant.core import HomeAssistant
from homeassistant.helpers import discovery
from homeassistant.helpers.dispatcher import async_dispatcher_send
from homeassistant.helpers.event import async_track_time_interval
from homeassistant.helpers.typing import ConfigType

from .const import (
    BINARY_SENSOR_TYPES,
    DEFAULT_NAME,
    DEFAULT_PASSWORD,
    DEFAULT_PORT,
    DEFAULT_SCAN_INTERVAL,
    DEFAULT_USER,
    DOMAIN,
    DOMAIN_DATA,
    PLATFORMS,
    REQUIRED_FILES,
    SENSOR_TYPES,
    STARTUP,
    TOPIC_UPDATE,
    CONF_NAME_REGEXP,
    CONF_SKIP_REGEXP
)

REQUIREMENTS: Final[List[str]] = ["pywattbox>=0.4.0"]

_LOGGER = logging.getLogger(__name__)

ALL_SENSOR_TYPES: Final[List[str]] = [*BINARY_SENSOR_TYPES.keys(), *SENSOR_TYPES.keys()]


WATTBOX_HOST_SCHEMA = vol.Schema(
    {
        vol.Required(CONF_HOST): cv.string,
        vol.Optional(CONF_PORT, default=DEFAULT_PORT): cv.string,
        vol.Optional(CONF_USERNAME, default=DEFAULT_USER): cv.string,
        vol.Optional(CONF_PASSWORD, default=DEFAULT_PASSWORD): cv.string,
        vol.Optional(CONF_NAME, default=DEFAULT_NAME): cv.string,
        vol.Optional(CONF_NAME_REGEXP): cv.string,
        vol.Optional(CONF_SKIP_REGEXP): cv.string,
        vol.Optional(CONF_RESOURCES, default=ALL_SENSOR_TYPES): vol.All(
            cv.ensure_list, [vol.In(ALL_SENSOR_TYPES)]
        ),
        vol.Optional(CONF_SCAN_INTERVAL, default=DEFAULT_SCAN_INTERVAL): cv.time_period,
    }
)

CONFIG_SCHEMA = vol.Schema(
    {
        DOMAIN: vol.All(cv.ensure_list, [WATTBOX_HOST_SCHEMA]),
    },
    extra=vol.ALLOW_EXTRA,
)


async def async_setup(hass: HomeAssistant, config: ConfigType) -> bool:
    """Set up this component."""
    from pywattbox import WattBox  # pylint: disable=import-outside-toplevel

    # Print startup message
    _LOGGER.info(STARTUP)

    # Check that all required files are present
    file_check = await check_files(hass)
    if not file_check:
        return False

    hass.data[DOMAIN_DATA] = dict()

    for wattbox_host in config[DOMAIN]:
        _LOGGER.debug(repr(wattbox_host))
        # Create DATA dict
        host = wattbox_host.get(CONF_HOST)
        password = wattbox_host.get(CONF_PASSWORD)
        port = wattbox_host.get(CONF_PORT)
        username = wattbox_host.get(CONF_USERNAME)
        name = wattbox_host.get(CONF_NAME)
        name_regexp = wattbox_host.get(CONF_NAME_REGEXP)
        skip_regexp = wattbox_host.get(CONF_SKIP_REGEXP)

        wattbox = await hass.async_add_executor_job(
            WattBox, host, port, username, password
        )
        hass.data[DOMAIN_DATA][name] = { "wattbox": wattbox, "name_regexp": name_regexp, "skip_regexp": skip_regexp }

        # Load platforms
        for platform in PLATFORMS:
            # Get platform specific configuration
            hass.async_create_task(
                discovery.async_load_platform(
                    hass, platform, DOMAIN, wattbox_host, config
                )
            )

        scan_interval = wattbox_host.get(CONF_SCAN_INTERVAL)
        async_track_time_interval(
            hass, partial(update_data, hass=hass, name=name), scan_interval
        )

    # Extra logging to ensure the right outlets are set up.
    _LOGGER.debug(", ".join([str(v) for _, v in hass.data[DOMAIN_DATA].items()]))
    _LOGGER.debug(repr(hass.data[DOMAIN_DATA]))
    for _, state in hass.data[DOMAIN_DATA].items():
        wattbox = state['wattbox']
        _LOGGER.debug("%s has %s outlets%s", wattbox, len(wattbox.outlets))
        for outlet in wattbox.outlets:
            _LOGGER.debug("Outlet: %s - %s", outlet, repr(outlet))

    return True


async def update_data(_: datetime, hass: HomeAssistant, name: str) -> None:
    """Update data."""

    # This is where the main logic to update platform data goes.
    try:
        wattbox = hass.data[DOMAIN_DATA][name]['wattbox']
        await hass.async_add_executor_job(wattbox.update)
        _LOGGER.debug(
            "Updated: %s - %s",
            wattbox,
            repr(wattbox),
        )
        # Send update to topic for entities to see
        async_dispatcher_send(hass, TOPIC_UPDATE.format(DOMAIN, name))
    except Exception as error:  # pylint: disable=broad-except
        _LOGGER.error("Could not update data - %s", error)


async def check_files(hass: HomeAssistant) -> bool:
    """Return bool that indicates if all files are present."""

    # Verify that the user downloaded all files.
    base = f"{hass.config.path()}/custom_components/{DOMAIN}"
    missing = []
    for file in REQUIRED_FILES:
        fullpath = f"{base}/{file}"
        if not os.path.exists(fullpath):
            missing.append(file)

    if missing:
        _LOGGER.critical("The following files are missing: %s", str(missing))
        return False
    return True
>>>>>>> 2a2fed83
<|MERGE_RESOLUTION|>--- conflicted
+++ resolved
@@ -1,4 +1,3 @@
-<<<<<<< HEAD
 """
 Component to integrate with wattbox.
 
@@ -29,6 +28,8 @@
 
 from .const import (
     BINARY_SENSOR_TYPES,
+    CONF_NAME_REGEXP,
+    CONF_SKIP_REGEXP,
     DEFAULT_NAME,
     DEFAULT_PASSWORD,
     DEFAULT_PORT,
@@ -55,6 +56,8 @@
         vol.Optional(CONF_USERNAME, default=DEFAULT_USER): cv.string,
         vol.Optional(CONF_PASSWORD, default=DEFAULT_PASSWORD): cv.string,
         vol.Optional(CONF_NAME, default=DEFAULT_NAME): cv.string,
+        vol.Optional(CONF_NAME_REGEXP): cv.string,
+        vol.Optional(CONF_SKIP_REGEXP): cv.string,
         vol.Optional(CONF_RESOURCES, default=ALL_SENSOR_TYPES): vol.All(
             cv.ensure_list, [vol.In(ALL_SENSOR_TYPES)]
         ),
@@ -90,7 +93,7 @@
             from pywattbox.ip_wattbox import async_create_ip_wattbox
 
             _LOGGER.debug("Creating IP WattBox")
-            hass.data[DOMAIN_DATA][name] = await async_create_ip_wattbox(
+            wattbox = await async_create_ip_wattbox(
                 host=host, user=username, password=password, port=port
             )
         else:
@@ -98,9 +101,10 @@
             from pywattbox.http_wattbox import async_create_http_wattbox
 
             _LOGGER.debug("Creating HTTP WattBox")
-            hass.data[DOMAIN_DATA][name] = await async_create_http_wattbox(
+            wattbox = await async_create_http_wattbox(
                 host=host, user=username, password=password, port=port
             )
+        hass.data[DOMAIN_DATA][name] = wattbox
 
         # Load platforms
         for platform in PLATFORMS:
@@ -121,7 +125,7 @@
     _LOGGER.debug(", ".join([str(v) for _, v in hass.data[DOMAIN_DATA].items()]))
     _LOGGER.debug(repr(hass.data[DOMAIN_DATA]))
     for _, wattbox in hass.data[DOMAIN_DATA].items():
-        _LOGGER.debug("%s has %s outlets", wattbox, len(wattbox.outlets))
+        _LOGGER.debug("%s has %s outlets%s", wattbox, len(wattbox.outlets))
         for outlet in wattbox.outlets:
             _LOGGER.debug("Outlet: %s - %s", outlet, repr(outlet))
 
@@ -133,182 +137,10 @@
 
     # This is where the main logic to update platform data goes.
     try:
-        await hass.data[DOMAIN_DATA][name].async_update()
-        _LOGGER.debug(
-            "Updated: %s - %s",
-            hass.data[DOMAIN_DATA][name],
-            repr(hass.data[DOMAIN_DATA][name]),
-        )
+        wattbox = hass.data[DOMAIN_DATA][name]
+        await wattbox.async_update()
+        _LOGGER.debug("Updated: %s - %s", wattbox, repr(wattbox))
         # Send update to topic for entities to see
         async_dispatcher_send(hass, TOPIC_UPDATE.format(DOMAIN, name))
     except Exception as error:
-        _LOGGER.error("Could not update data - %s", error)
-=======
-"""
-Component to integrate with wattbox.
-
-For more details about this component, please refer to
-https://github.com/eseglem/hass-wattbox/
-"""
-import logging
-import os
-from datetime import datetime
-from functools import partial
-from typing import Final, List
-
-import homeassistant.helpers.config_validation as cv
-import voluptuous as vol
-from homeassistant.const import (
-    CONF_HOST,
-    CONF_NAME,
-    CONF_PASSWORD,
-    CONF_PORT,
-    CONF_RESOURCES,
-    CONF_SCAN_INTERVAL,
-    CONF_USERNAME,
-)
-from homeassistant.core import HomeAssistant
-from homeassistant.helpers import discovery
-from homeassistant.helpers.dispatcher import async_dispatcher_send
-from homeassistant.helpers.event import async_track_time_interval
-from homeassistant.helpers.typing import ConfigType
-
-from .const import (
-    BINARY_SENSOR_TYPES,
-    DEFAULT_NAME,
-    DEFAULT_PASSWORD,
-    DEFAULT_PORT,
-    DEFAULT_SCAN_INTERVAL,
-    DEFAULT_USER,
-    DOMAIN,
-    DOMAIN_DATA,
-    PLATFORMS,
-    REQUIRED_FILES,
-    SENSOR_TYPES,
-    STARTUP,
-    TOPIC_UPDATE,
-    CONF_NAME_REGEXP,
-    CONF_SKIP_REGEXP
-)
-
-REQUIREMENTS: Final[List[str]] = ["pywattbox>=0.4.0"]
-
-_LOGGER = logging.getLogger(__name__)
-
-ALL_SENSOR_TYPES: Final[List[str]] = [*BINARY_SENSOR_TYPES.keys(), *SENSOR_TYPES.keys()]
-
-
-WATTBOX_HOST_SCHEMA = vol.Schema(
-    {
-        vol.Required(CONF_HOST): cv.string,
-        vol.Optional(CONF_PORT, default=DEFAULT_PORT): cv.string,
-        vol.Optional(CONF_USERNAME, default=DEFAULT_USER): cv.string,
-        vol.Optional(CONF_PASSWORD, default=DEFAULT_PASSWORD): cv.string,
-        vol.Optional(CONF_NAME, default=DEFAULT_NAME): cv.string,
-        vol.Optional(CONF_NAME_REGEXP): cv.string,
-        vol.Optional(CONF_SKIP_REGEXP): cv.string,
-        vol.Optional(CONF_RESOURCES, default=ALL_SENSOR_TYPES): vol.All(
-            cv.ensure_list, [vol.In(ALL_SENSOR_TYPES)]
-        ),
-        vol.Optional(CONF_SCAN_INTERVAL, default=DEFAULT_SCAN_INTERVAL): cv.time_period,
-    }
-)
-
-CONFIG_SCHEMA = vol.Schema(
-    {
-        DOMAIN: vol.All(cv.ensure_list, [WATTBOX_HOST_SCHEMA]),
-    },
-    extra=vol.ALLOW_EXTRA,
-)
-
-
-async def async_setup(hass: HomeAssistant, config: ConfigType) -> bool:
-    """Set up this component."""
-    from pywattbox import WattBox  # pylint: disable=import-outside-toplevel
-
-    # Print startup message
-    _LOGGER.info(STARTUP)
-
-    # Check that all required files are present
-    file_check = await check_files(hass)
-    if not file_check:
-        return False
-
-    hass.data[DOMAIN_DATA] = dict()
-
-    for wattbox_host in config[DOMAIN]:
-        _LOGGER.debug(repr(wattbox_host))
-        # Create DATA dict
-        host = wattbox_host.get(CONF_HOST)
-        password = wattbox_host.get(CONF_PASSWORD)
-        port = wattbox_host.get(CONF_PORT)
-        username = wattbox_host.get(CONF_USERNAME)
-        name = wattbox_host.get(CONF_NAME)
-        name_regexp = wattbox_host.get(CONF_NAME_REGEXP)
-        skip_regexp = wattbox_host.get(CONF_SKIP_REGEXP)
-
-        wattbox = await hass.async_add_executor_job(
-            WattBox, host, port, username, password
-        )
-        hass.data[DOMAIN_DATA][name] = { "wattbox": wattbox, "name_regexp": name_regexp, "skip_regexp": skip_regexp }
-
-        # Load platforms
-        for platform in PLATFORMS:
-            # Get platform specific configuration
-            hass.async_create_task(
-                discovery.async_load_platform(
-                    hass, platform, DOMAIN, wattbox_host, config
-                )
-            )
-
-        scan_interval = wattbox_host.get(CONF_SCAN_INTERVAL)
-        async_track_time_interval(
-            hass, partial(update_data, hass=hass, name=name), scan_interval
-        )
-
-    # Extra logging to ensure the right outlets are set up.
-    _LOGGER.debug(", ".join([str(v) for _, v in hass.data[DOMAIN_DATA].items()]))
-    _LOGGER.debug(repr(hass.data[DOMAIN_DATA]))
-    for _, state in hass.data[DOMAIN_DATA].items():
-        wattbox = state['wattbox']
-        _LOGGER.debug("%s has %s outlets%s", wattbox, len(wattbox.outlets))
-        for outlet in wattbox.outlets:
-            _LOGGER.debug("Outlet: %s - %s", outlet, repr(outlet))
-
-    return True
-
-
-async def update_data(_: datetime, hass: HomeAssistant, name: str) -> None:
-    """Update data."""
-
-    # This is where the main logic to update platform data goes.
-    try:
-        wattbox = hass.data[DOMAIN_DATA][name]['wattbox']
-        await hass.async_add_executor_job(wattbox.update)
-        _LOGGER.debug(
-            "Updated: %s - %s",
-            wattbox,
-            repr(wattbox),
-        )
-        # Send update to topic for entities to see
-        async_dispatcher_send(hass, TOPIC_UPDATE.format(DOMAIN, name))
-    except Exception as error:  # pylint: disable=broad-except
-        _LOGGER.error("Could not update data - %s", error)
-
-
-async def check_files(hass: HomeAssistant) -> bool:
-    """Return bool that indicates if all files are present."""
-
-    # Verify that the user downloaded all files.
-    base = f"{hass.config.path()}/custom_components/{DOMAIN}"
-    missing = []
-    for file in REQUIRED_FILES:
-        fullpath = f"{base}/{file}"
-        if not os.path.exists(fullpath):
-            missing.append(file)
-
-    if missing:
-        _LOGGER.critical("The following files are missing: %s", str(missing))
-        return False
-    return True
->>>>>>> 2a2fed83
+        _LOGGER.error("Could not update data - %s", error)