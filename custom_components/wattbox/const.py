"""Constants for wattbox."""

from datetime import timedelta
from typing import Final, TypedDict

from homeassistant.components.binary_sensor import BinarySensorDeviceClass
from homeassistant.const import (
<<<<<<< HEAD
    PERCENTAGE,
    UnitOfElectricCurrent,
    UnitOfElectricPotential,
=======
    UnitOfElectricPotential,
    PERCENTAGE,
>>>>>>> 13e92e75
    UnitOfPower,
    UnitOfTime,
)

# Base component constants
DOMAIN: Final[str] = "wattbox"
DOMAIN_DATA: Final[str] = f"{DOMAIN}_data"
<<<<<<< HEAD
VERSION: Final[str] = "0.9.0"
PLATFORMS: Final[list[str]] = ["binary_sensor", "sensor", "switch"]
=======
VERSION: Final[str] = "0.8.2"
PLATFORMS: Final[List[str]] = ["binary_sensor", "sensor", "switch"]
REQUIRED_FILES: Final[List[str]] = [
    "binary_sensor.py",
    "const.py",
    "sensor.py",
    "switch.py",
]
>>>>>>> 13e92e75
ISSUE_URL: Final[str] = "https://github.com/eseglem/hass-wattbox/issues"

STARTUP: Final[str] = f"""
-------------------------------------------------------------------
{DOMAIN}
Version: {VERSION}
This is a custom component
If you have any issues with this you need to open an issue here:
{ISSUE_URL}
-------------------------------------------------------------------
"""

# Icons
ICON: Final[str] = "mdi:power"
PLUG_ICON: Final[str] = "mdi:power-socket-us"
RESTART_ICON: Final[str] = "mdi:restart"

# Defaults
DEFAULT_NAME: Final[str] = "WattBox"
DEFAULT_PASSWORD: Final[str] = DOMAIN
DEFAULT_PORT: Final[int] = 80
DEFAULT_USER: Final[str] = DOMAIN
DEFAULT_SCAN_INTERVAL: Final[timedelta] = timedelta(seconds=30)

TOPIC_UPDATE: Final[str] = "{}_data_update_{}"

# config options
CONF_NAME_REGEXP: Final[str] = "name_regexp"
CONF_SKIP_REGEXP: Final[str] = "skip_regexp"


class _BinarySensorDict(TypedDict):
    """TypedDict for use in BINARY_SENSOR_TYPES"""

    name: str
    device_class: BinarySensorDeviceClass | None
    flipped: bool


BINARY_SENSOR_TYPES: Final[dict[str, _BinarySensorDict]] = {
    "audible_alarm": {
        "name": "Audible Alarm",
        "device_class": BinarySensorDeviceClass.SOUND,
        "flipped": False,
    },
    "auto_reboot": {"name": "Auto Reboot", "device_class": None, "flipped": False},
    "battery_health": {
        "name": "Battery Health",
        "device_class": BinarySensorDeviceClass.PROBLEM,
        "flipped": True,
    },
    "battery_test": {"name": "Battery Test", "device_class": None, "flipped": False},
    "cloud_status": {
        "name": "Cloud Status",
        "device_class": BinarySensorDeviceClass.CONNECTIVITY,
        "flipped": False,
    },
    "has_ups": {"name": "Has UPS", "device_class": None, "flipped": False},
    "mute": {"name": "Mute", "device_class": None, "flipped": False},
    "power_lost": {
        "name": "Power",
        "device_class": BinarySensorDeviceClass.PLUG,
        "flipped": True,
    },
    "safe_voltage_status": {
        "name": "Safe Voltage Status",
        "device_class": BinarySensorDeviceClass.SAFETY,
        "flipped": True,
    },
}


class _SensorTypeDict(TypedDict):
    name: str
    unit: str
    icon: str


SENSOR_TYPES: Final[dict[str, _SensorTypeDict]] = {
    "battery_charge": {
        "name": "Battery Charge",
        "unit": PERCENTAGE,
        "icon": "mdi:battery",
    },
    "battery_load": {"name": "Battery Load", "unit": PERCENTAGE, "icon": "mdi:gauge"},
    "current_value": {
        "name": "Current",
        "unit": UnitOfElectricCurrent.AMPERE,
        "icon": "mdi:current-ac",
    },
    "est_run_time": {
        "name": "Estimated Run Time",
        "unit": UnitOfTime.MINUTES,
        "icon": "mdi:timer",
    },
    "power_value": {
        "name": "Power",
        "unit": UnitOfPower.WATT,
        "icon": "mdi:lightbulb-outline",
    },
    "voltage_value": {
        "name": "Voltage",
        "unit": UnitOfElectricPotential.VOLT,
        "icon": "mdi:lightning-bolt-circle",
    },
}<|MERGE_RESOLUTION|>--- conflicted
+++ resolved
@@ -5,14 +5,10 @@
 
 from homeassistant.components.binary_sensor import BinarySensorDeviceClass
 from homeassistant.const import (
-<<<<<<< HEAD
+
     PERCENTAGE,
     UnitOfElectricCurrent,
     UnitOfElectricPotential,
-=======
-    UnitOfElectricPotential,
-    PERCENTAGE,
->>>>>>> 13e92e75
     UnitOfPower,
     UnitOfTime,
 )
@@ -20,19 +16,9 @@
 # Base component constants
 DOMAIN: Final[str] = "wattbox"
 DOMAIN_DATA: Final[str] = f"{DOMAIN}_data"
-<<<<<<< HEAD
+
 VERSION: Final[str] = "0.9.0"
 PLATFORMS: Final[list[str]] = ["binary_sensor", "sensor", "switch"]
-=======
-VERSION: Final[str] = "0.8.2"
-PLATFORMS: Final[List[str]] = ["binary_sensor", "sensor", "switch"]
-REQUIRED_FILES: Final[List[str]] = [
-    "binary_sensor.py",
-    "const.py",
-    "sensor.py",
-    "switch.py",
-]
->>>>>>> 13e92e75
 ISSUE_URL: Final[str] = "https://github.com/eseglem/hass-wattbox/issues"
 
 STARTUP: Final[str] = f"""
