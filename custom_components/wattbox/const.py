"""Constants for wattbox."""

from datetime import timedelta
from typing import Final, TypedDict

from homeassistant.components.binary_sensor import BinarySensorDeviceClass
from homeassistant.const import (
<<<<<<< HEAD
    UnitOfElectricPotential,
    UnitOfElectricCurrent,
    PERCENTAGE,
=======
    PERCENTAGE,
    UnitOfElectricPotential,
>>>>>>> 00d148a0
    UnitOfPower,
    UnitOfTime,
)

# Base component constants
DOMAIN: Final[str] = "wattbox"
DOMAIN_DATA: Final[str] = f"{DOMAIN}_data"
VERSION: Final[str] = "0.9.0"
PLATFORMS: Final[list[str]] = ["binary_sensor", "sensor", "switch"]
ISSUE_URL: Final[str] = "https://github.com/eseglem/hass-wattbox/issues"

STARTUP: Final[
    str
] = f"""
-------------------------------------------------------------------
{DOMAIN}
Version: {VERSION}
This is a custom component
If you have any issues with this you need to open an issue here:
{ISSUE_URL}
-------------------------------------------------------------------
"""

# Icons
ICON: Final[str] = "mdi:power"
PLUG_ICON: Final[str] = "mdi:power-socket-us"
RESTART_ICON: Final[str] = "mdi:restart"

# Defaults
DEFAULT_NAME: Final[str] = "WattBox"
DEFAULT_PASSWORD: Final[str] = DOMAIN
DEFAULT_PORT: Final[int] = 80
DEFAULT_USER: Final[str] = DOMAIN
DEFAULT_SCAN_INTERVAL: Final[timedelta] = timedelta(seconds=30)

TOPIC_UPDATE: Final[str] = "{}_data_update_{}"

# config options
CONF_NAME_REGEXP: Final[str] = "name_regexp"
CONF_SKIP_REGEXP: Final[str] = "skip_regexp"


class _BinarySensorDict(TypedDict):
    """TypedDict for use in BINARY_SENSOR_TYPES"""

    name: str
    device_class: BinarySensorDeviceClass | None
    flipped: bool


BINARY_SENSOR_TYPES: Final[dict[str, _BinarySensorDict]] = {
    "audible_alarm": {
        "name": "Audible Alarm",
        "device_class": BinarySensorDeviceClass.SOUND,
        "flipped": False,
    },
    "auto_reboot": {"name": "Auto Reboot", "device_class": None, "flipped": False},
    "battery_health": {
        "name": "Battery Health",
        "device_class": BinarySensorDeviceClass.PROBLEM,
        "flipped": True,
    },
    "battery_test": {"name": "Battery Test", "device_class": None, "flipped": False},
    "cloud_status": {
        "name": "Cloud Status",
        "device_class": BinarySensorDeviceClass.CONNECTIVITY,
        "flipped": False,
    },
    "has_ups": {"name": "Has UPS", "device_class": None, "flipped": False},
    "mute": {"name": "Mute", "device_class": None, "flipped": False},
    "power_lost": {
        "name": "Power",
        "device_class": BinarySensorDeviceClass.PLUG,
        "flipped": True,
    },
    "safe_voltage_status": {
        "name": "Safe Voltage Status",
        "device_class": BinarySensorDeviceClass.SAFETY,
        "flipped": True,
    },
}


class _SensorTypeDict(TypedDict):
    name: str
    unit: str
    icon: str


SENSOR_TYPES: Final[dict[str, _SensorTypeDict]] = {
    "battery_charge": {
        "name": "Battery Charge",
        "unit": PERCENTAGE,
        "icon": "mdi:battery",
    },
    "battery_load": {"name": "Battery Load", "unit": PERCENTAGE, "icon": "mdi:gauge"},
    "current_value": {
        "name": "Current",
        "unit": UnitOfElectricCurrent.AMPERE,
        "icon": "mdi:current-ac",
    },
    "est_run_time": {
        "name": "Estimated Run Time",
        "unit": UnitOfTime.MINUTES,
        "icon": "mdi:timer",
    },
    "power_value": {
        "name": "Power",
        "unit": UnitOfPower.WATT,
        "icon": "mdi:lightbulb-outline",
    },
    "voltage_value": {
        "name": "Voltage",
        "unit": UnitOfElectricPotential.VOLT,
        "icon": "mdi:lightning-bolt-circle",
    },
}<|MERGE_RESOLUTION|>--- conflicted
+++ resolved
@@ -5,14 +5,9 @@
 
 from homeassistant.components.binary_sensor import BinarySensorDeviceClass
 from homeassistant.const import (
-<<<<<<< HEAD
+    PERCENTAGE,
+    UnitOfElectricCurrent,
     UnitOfElectricPotential,
-    UnitOfElectricCurrent,
-    PERCENTAGE,
-=======
-    PERCENTAGE,
-    UnitOfElectricPotential,
->>>>>>> 00d148a0
     UnitOfPower,
     UnitOfTime,
 )
@@ -24,9 +19,7 @@
 PLATFORMS: Final[list[str]] = ["binary_sensor", "sensor", "switch"]
 ISSUE_URL: Final[str] = "https://github.com/eseglem/hass-wattbox/issues"
 
-STARTUP: Final[
-    str
-] = f"""
+STARTUP: Final[str] = f"""
 -------------------------------------------------------------------
 {DOMAIN}
 Version: {VERSION}
