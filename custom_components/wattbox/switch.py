--- conflicted
+++ resolved
@@ -7,10 +7,10 @@
 from homeassistant.components.switch import SwitchDeviceClass, SwitchEntity
 from homeassistant.const import CONF_NAME
 from homeassistant.core import HomeAssistant
+from homeassistant.exceptions import PlatformNotReady
 from homeassistant.helpers.entity_platform import AddEntitiesCallback
 from homeassistant.helpers.typing import ConfigType, DiscoveryInfoType
 from pywattbox.base import BaseWattBox, Outlet
-from homeassistant.exceptions import PlatformNotReady
 
 from .const import CONF_NAME_REGEXP, CONF_SKIP_REGEXP, DOMAIN_DATA, PLUG_ICON
 from .entity import WattBoxEntity
@@ -35,11 +35,10 @@
     discovery_info: DiscoveryInfoType,
 ) -> None:
     """Setup switch platform."""
-<<<<<<< HEAD
     try:
         name: str = discovery_info[CONF_NAME]
 
-        entities: List[WattBoxEntity] = []
+        entities: list[WattBoxEntity] = []
         wattbox: BaseWattBox = hass.data[DOMAIN_DATA][name]
 
         name_regexp = validate_regex(config, CONF_NAME_REGEXP)
@@ -82,46 +81,6 @@
     except Exception as err:
         _LOGGER.error("Error setting up switch platform: %s", err)
         raise PlatformNotReady from err
-=======
-    name: str = discovery_info[CONF_NAME]
-
-    entities: list[WattBoxEntity] = []
-    wattbox: BaseWattBox = hass.data[DOMAIN_DATA][name]
-
-    name_regexp = validate_regex(config, CONF_NAME_REGEXP)
-    skip_regexp = validate_regex(config, CONF_SKIP_REGEXP)
-
-    skipped_an_outlet = False
-    for i, outlet in wattbox.outlets.items():
-        outlet_name = outlet.name or ""
-
-        # Skip outlets if they match regex
-        if skip_regexp and skip_regexp.search(outlet_name):
-            _LOGGER.debug("Skipping switch #%s - %s", i, outlet_name)
-            skipped_an_outlet = True
-            continue
-
-        if name_regexp:
-            if matched := name_regexp.search(outlet_name):
-                outlet_name = matched.group()
-                try:
-                    outlet_name = matched.group(1)
-                except re.error:
-                    pass
-
-        _LOGGER.debug("Adding switch #%s - %s", i, outlet_name)
-        entities.append(WattBoxBinarySwitch(hass, name, i, outlet_name))
-
-    # Skip the master switch iff any of the outlets are skipped
-    if not skipped_an_outlet:
-        entities.append(WattBoxMasterSwitch(hass, name))
-    else:
-        _LOGGER.debug(
-            "Skipping master switch because an outlet was skipped for %s", name
-        )
-
-    async_add_entities(entities)
->>>>>>> 00d148a0
 
 
 class WattBoxBinarySwitch(WattBoxEntity, SwitchEntity):
