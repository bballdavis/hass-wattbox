--- conflicted
+++ resolved
@@ -1,8 +1,7 @@
 {
-<<<<<<< HEAD
   "domain": "wattbox",
   "name": "WattBox",
-  "version": "0.8.0",
+  "version": "0.9.0",
   "integration_type": "device",
   "documentation": "https://github.com/eseglem/hass-wattbox",
   "issue_tracker": "https://github.com/eseglem/hass-wattbox/issues",
@@ -19,19 +18,4 @@
     "pywattbox"
   ],
   "iot_class": "local_polling"
-=======
-    "domain": "wattbox",
-    "name": "WattBox",
-    "version": "0.9.0",
-    "issue_tracker": "https://github.com/eseglem/hass-wattbox/issues",
-    "documentation": "https://github.com/eseglem/hass-wattbox",
-    "dependencies": [],
-    "iot_class": "local_push",
-    "codeowners": [
-        "@eseglem"
-    ],
-    "requirements": [
-        "pywattbox>=0.4.0"
-    ]
->>>>>>> 2a2fed83
 }