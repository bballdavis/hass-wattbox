--- conflicted
+++ resolved
@@ -10,7 +10,7 @@
 from homeassistant.helpers.entity_platform import AddEntitiesCallback
 from homeassistant.helpers.typing import ConfigType, DiscoveryInfoType
 
-from .const import DOMAIN_DATA, SENSOR_TYPES
+from .const import SENSOR_TYPES
 from .entity import WattBoxEntity
 
 _LOGGER = logging.getLogger(__name__)
@@ -26,12 +26,10 @@
     name: str = discovery_info[CONF_NAME]
     entities: List[Union[WattBoxSensor, IntegrationSensor]] = []
 
+    resource: str
     for resource in discovery_info[CONF_RESOURCES]:
-        sensor_type = resource.lower()
-
-        if sensor_type not in SENSOR_TYPES:
+        if (sensor_type := resource.lower()) not in SENSOR_TYPES:
             continue
-
         entities.append(WattBoxSensor(hass, name, sensor_type))
 
     # TODO: Add a setting for this, default to true?
@@ -57,21 +55,17 @@
     def __init__(self, hass: HomeAssistant, name: str, sensor_type: str) -> None:
         super().__init__(hass, name, sensor_type)
         self.sensor_type: str = sensor_type
-        self._attr_name = name + " " + SENSOR_TYPES[self.sensor_type]["name"]
+        self._attr_name = f"{name} {SENSOR_TYPES[self.sensor_type]['name']}"
         self._attr_native_unit_of_measurement = SENSOR_TYPES[self.sensor_type]["unit"]
         self._attr_suggested_unit_of_measurement = SENSOR_TYPES[self.sensor_type][
             "unit"
         ]
         self._attr_icon = SENSOR_TYPES[self.sensor_type]["icon"]
-        self._wattbox =  self.hass.data[DOMAIN_DATA][self.wattbox_name]['wattbox']
-        self._attr_unique_id = '{}-sensor-{}'.format(self._wattbox.serial_number, sensor_type)
+        self._attr_unique_id = f"{self._wattbox.serial_number}-sensor-{sensor_type}"
 
     async def async_update(self) -> None:
         """Update the sensor."""
-        # Get new data (if any)
         # Check the data and update the value.
-<<<<<<< HEAD
-        self._attr_native_value = getattr(wattbox, self.sensor_type, STATE_UNKNOWN)
-=======
-        self._attr_state = getattr(self._wattbox, self.sensor_type, STATE_UNKNOWN)
->>>>>>> 2a2fed83
+        self._attr_native_value = getattr(
+            self._wattbox, self.sensor_type, STATE_UNKNOWN
+        )